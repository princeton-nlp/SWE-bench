import argparse
import glob
import json
import os
from collections import Counter
from typing import Dict, List, Tuple

from getters import (
    FAIL_TO_FAIL,
    FAIL_TO_PASS,
    PASS_TO_FAIL,
    PASS_TO_PASS,
    get_file_name_from_lp,
    get_id_from_lp,
    get_logs_eval,
    test_failed,
    test_passed,
)
from log_parsers import TestStatus

from metrics import (
    compute_fail_to_pass_unweighted,
    compute_fail_to_pass_weighted,
    compute_pass_to_pass_unweighted,
    compute_pass_to_pass_weighted,
    get_resolution_status,
)
<<<<<<< HEAD
=======

>>>>>>> ef57c487

### MARK - Eval Report Generation


def get_eval_report(
<<<<<<< HEAD
    eval_sm: Dict, gold_results: Dict, calculate_to_fail: bool = False
) -> Dict:
=======
    eval_sm: dict,
    gold_results: dict,
    calculate_to_fail: bool = False
) -> dict:
>>>>>>> ef57c487
    """
    Create a report based on failure/pass change from gold results to eval results.

    Args:
        eval_sm (dict): evaluation status map
        gold_results (dict): gold results
        calculate_to_fail (bool): whether to calculate metrics for "x to fail" tests
    Returns:
        report (dict): report of metrics

    Metric Definitions (Gold Result Pair + Eval Result):
    - Fail-Pass (F2P) + P: Success (Resolution)
    - Pass-Pass (P2P) + P: Success (Maintenance)
    - Fail-Pass (F2P) + F: Failure
    - Pass-Pass (P2P) + F: Failure

    Miscellaneous Definitions
    - Fail-Fail (F2F) + F: Failure Maintenance
    - Pass-Fail (P2F) + F: Not considered
    - Fail-Fail (F2F) + P: Success (Extra Credit)
    - Pass-Fail (P2F) + P: Not considered
    """
    # Calculate resolution metrics
    f2p_success = []
    f2p_failure = []
    for test_case in gold_results[FAIL_TO_PASS]:
        if test_passed(test_case, eval_sm):
            # Assume silent success for now (test case not in eval_sm)
            f2p_success.append(test_case)
        elif test_failed(test_case, eval_sm):
            f2p_failure.append(test_case)

    # Calculate maintenance metrics
    p2p_success = []
    p2p_failure = []
    for test_case in gold_results[PASS_TO_PASS]:
        if test_passed(test_case, eval_sm):
            p2p_success.append(test_case)
        elif test_failed(test_case, eval_sm):
            p2p_failure.append(test_case)

    results = {
        FAIL_TO_PASS: {
            "success": f2p_success,
            "failure": f2p_failure,
        },
        PASS_TO_PASS: {
            "success": p2p_success,
            "failure": p2p_failure,
        },
    }

    f2f_success = []
    f2f_failure = []
    p2f_success = []
    p2f_failure = []
    if calculate_to_fail:
        # Calculate "extra credit" metrics
        for test_case in gold_results[FAIL_TO_FAIL]:
            if test_passed(test_case, eval_sm):
                f2f_success.append(test_case)
            elif test_failed(test_case, eval_sm):
                f2f_failure.append(test_case)

        # Calculate not considered metrics
        for test_case in gold_results[PASS_TO_FAIL]:
            if test_passed(test_case, eval_sm):
                p2f_success.append(test_case)
            elif test_failed(test_case, eval_sm):
                p2f_failure.append(test_case)

    results.update(
        {
            FAIL_TO_FAIL: {
                "success": f2f_success,
                "failure": f2f_failure,
            },
            PASS_TO_FAIL: {
                "success": p2f_success,
                "failure": p2f_failure,
            },
        }
    )
    return results


def get_eval_reports_for_logs(
    eval_logs: list,
    swe_bench_tasks: str,
    callback: callable = None,
    verbose: bool = False,
<<<<<<< HEAD
) -> Tuple[Dict, Dict]:
=======
) -> (dict, dict):
>>>>>>> ef57c487
    """
    Wrapper for getting eval report for a list of evaluation log paths.

    Args:
        eval_logs (list): list of paths to evaluation logs
        swe_bench_tasks (str): path to eval task instances (swe-bench.json)
        callback (callable): callback function for evaluation logs
        verbose (bool): whether to print verbose output
    Returns:
        reports_patch_success (dict): dict of eval reports for patch apply successes
        reports_patch_failure (dict): dict of eval reports for patch apply failures
    """
    reports_patch_success = {}
    reports_patch_failure = {}
<<<<<<< HEAD
    eval_refs = json.load(open(swe_bench_tasks, "r"))
    eval_refs = {t["instance_id"]: t for t in eval_refs}
=======
    eval_refs = json.load(open(swe_bench_tasks))
    eval_refs = {t['instance_id']: t for t in eval_refs}
>>>>>>> ef57c487

    for eval_log in eval_logs:
        # Remove task instances that do not satisfy callback
        if callback is not None and not callback(eval_log):
            continue

        # Get gold results
        instance_id = get_id_from_lp(eval_log)
        if instance_id not in eval_refs:
            if verbose:
                print(f"Gold results not found for {instance_id}")
            continue

        gold_results = eval_refs[instance_id]

        # Get eval logs
        eval_sm, has_report = get_logs_eval(eval_log)

        if not has_report:
            # If eval patch failed to apply, convert to report
            # format with tests as failures
            reports_patch_failure[get_file_name_from_lp(eval_log)] = {
                test_type: {"success": [], "failure": tests}
                for test_type, tests in gold_results.items()
            }
            continue

        # Compare eval status map and gold status map
        report = get_eval_report(eval_sm, gold_results)
        reports_patch_success[get_file_name_from_lp(eval_log)] = report

    return reports_patch_success, reports_patch_failure


def get_eval_reports_for_dir(
    eval_dir: str, swe_bench_tasks: str, callback: callable = None, verbose=False
) -> dict:
    """
    Wrapper for getting eval report for a directory of evaluation logs.

    Args:
        eval_dir (str): path to directory of evaluation logs
        (See get_eval_reports_for_logs for other args)
    """
    if not os.path.exists(eval_dir):
        raise ValueError(f"Path {eval_dir} does not exist")
    logs_list = [x for x in glob.glob(os.path.join(eval_dir, "*.log"))]
    return get_eval_reports_for_logs(logs_list, swe_bench_tasks, callback, verbose)


### MARK - Model Evaluation Summary


def get_model_eval_summary(
    predicts_path: str,
    eval_dir: str,
    swe_bench_tasks: str,
    repo: str = None,
):
    """
    Generate a summary of model evaluation results.

    Args:
        predicts_path (str): path to predictions file
        eval_dir (str): path to directory of evaluation logs
        swe_bench_tasks (str): path to eval references (swe-bench-eval-refs.json)
        repo (str): if given, repo name to limit evaluation to
    """
    # Load Predictions
    preds = []
    with open(predicts_path) as f:
        for line in f.readlines():
            preds.append(json.loads(line))

    # Filter by repo if provided
    criteria_eval_sm = None
    if repo is not None:
        criteria_pred = lambda pred: repo in pred["instance_id"]
        criteria_eval_sm = lambda eval_log: repo in eval_log
        preds = [x for x in preds if criteria_pred(x)]

    # Get reports
    reports_patch_success, reports_patch_failure = get_eval_reports_for_dir(
        eval_dir, swe_bench_tasks, callback=criteria_eval_sm, verbose=False
    )

    # Print reports for different granularities of patch success/failure
    summary = {
        "repo": repo if repo is not None else "all",
        "total_predictions": len(preds),
    }
    reports_by_patch_status = [
        ("Patch Apply Success", [reports_patch_success]),
        (
            "Patch Apply Success + Failure",
            [reports_patch_success, reports_patch_failure],
        ),
    ]
    format_dec = lambda x: round(x * 100, 2)
    for report_by_patch_status in reports_by_patch_status:
        r = [list(x.values()) for x in report_by_patch_status[1]]
        r = [item for sublist in r for item in sublist]

        resolutions = Counter([get_resolution_status(_r) for _r in r])
        summary[report_by_patch_status[0]] = {
            "f2p_weighted": format_dec(compute_fail_to_pass_weighted(r)),
            "p2p_weighted": format_dec(compute_pass_to_pass_weighted(r)),
            "f2p_unweighted": format_dec(compute_fail_to_pass_unweighted(r)),
            "p2p_unweighted": format_dec(compute_pass_to_pass_unweighted(r)),
            "cases": report_by_patch_status[1],
            "case_resolution_counts": dict(resolutions),
            "case_resolution_rates": {
                k: round(v / len(r) * 100, 2) for k, v in resolutions.items()
            },
        }

    return summary


def get_model_report(
    model: str, predictions_path: str, swe_bench_tasks: str, log_dir: str
):
    """
    Generate a report of model evaluation results from predictions, task instances,
    and evaluation logs.

    Args:
        model (str): model name
        predictions_path (str): path to predictions file
        swe_bench_tasks (str): path to eval references (swe-bench-eval-refs.json)
        log_dir (str): path to directory of evaluation logs
    Returns:
        report_map (dict): map of repo to report
    """
<<<<<<< HEAD
    eval_refs = json.load(open(swe_bench_tasks, "r"))
    eval_refs = [
        {key: t[key] for key in ["instance_id", "FAIL_TO_PASS", "PASS_TO_PASS"]}
        for t in eval_refs
    ]
    eval_refs = {t["instance_id"]: t for t in eval_refs}
=======
    eval_refs = json.load(open(swe_bench_tasks))
    eval_refs = [{key: t[key] for key in ["instance_id", "FAIL_TO_PASS", "PASS_TO_PASS"]} for t in eval_refs]
    eval_refs = {t['instance_id']: t for t in eval_refs}
>>>>>>> ef57c487

    # Get predictions
    predictions = []
    if predictions_path.endswith("jsonl"):
        with open(predictions_path) as f:
            for line in f.readlines():
                predictions.append(json.loads(line))
    else:
        predictions = json.load(open(predictions_path))
    report_map = {}

    # Iterate through predictions
    for p in predictions:
        repo = p["instance_id"].split(".")[0].rsplit("-", 1)[0].replace("__", "/")
        if repo not in report_map:
            report_map[repo] = {
                "none": [],
                "generated": [],
                "with_logs": [],
                "applied": [],
                "resolved": [],
            }

        # Check if the model patch exists
        if p["model_patch"] == None:
            report_map[repo]["none"].append(p["instance_id"])
            continue
        report_map[repo]["generated"].append(p["instance_id"])

        # Get log file
        log_path = os.path.join(log_dir, f"{p['instance_id']}.{model}.eval.log")
        if not os.path.exists(log_path):
            continue
        report_map[repo]["with_logs"].append(p["instance_id"])

        # Get evaluation logs
        eval_sm, found = get_logs_eval(log_path)

        if not found:
            continue
        report_map[repo]["applied"].append(p["instance_id"])

        report = get_eval_report(eval_sm, eval_refs[p["instance_id"]])
        if get_resolution_status(report) == "RESOLVED_FULL":
            report_map[repo]["resolved"].append(p["instance_id"])

    return report_map


if __name__ == "__main__":
    parser = argparse.ArgumentParser()
    parser.add_argument("--predictions", type=str, required=True, help="Path to prediction json file.")
    parser.add_argument("--task_file", type=str, required=True, help="Path to task file (swe-bench.json).")
    parser.add_argument("--logs", type=str, required=True, help="Path to directory of evaluation logs.")
    parser.add_argument("--model", type=str, required=True, help="Model name used for evaluation.")
    parser.add_argument("--out", type=str, required=True, help="Path to output report file (json).")

    args = parser.parse_args()
    predictions_path = args.predictions
    swe_bench_tasks = args.task_file
    log_dir = args.logs
    model = args.model
    output_file = args.out

    # model = "gpt-3.5-turbo-16k-0613"
    # model = "claude-2"
    log_dir = os.path.join(log_dir, model)

    report = get_model_report(model, predictions_path, swe_bench_tasks, log_dir)

    none = sum([len(v["none"]) for k, v in report.items() if isinstance(v, dict)])
    generated = sum(
        [len(v["generated"]) for k, v in report.items() if isinstance(v, dict)]
    )
    with_logs = sum(
        [len(v["with_logs"]) for k, v in report.items() if isinstance(v, dict)]
    )
    applied = sum([len(v["applied"]) for k, v in report.items() if isinstance(v, dict)])
    resolved = sum(
        [len(v["resolved"]) for k, v in report.items() if isinstance(v, dict)]
    )

    stats = dict()
    stats["generated"] = generated
    stats["with_logs"] = with_logs
    stats["applied"] = applied
    stats["resolved"] = resolved

    # print to screen just for info
    print(f"{model} Evaluation Report:")
    print(f"\tNone:      {none}")
    print(f"\tGenerated: {generated}")
    print(f"\tWith Logs: {with_logs}")
    print(f"\tApplied:   {applied}")
    print(f"\tResolved:  {resolved}")

    all_resolved = []
    resolved_per_project = dict()

    for project, v in report.items():
        resolved = v["resolved"]
        all_resolved.extend(resolved)
        resolved_per_project[project] = resolved
        # print to screen just for info
        num_resolved = len(resolved)
        print(f"{project} resolved ({num_resolved}): {resolved}")

    # form json report and write to file
    final_report = {
        "stats": stats,
        "resolved": all_resolved,
        "resolved_per_project": resolved_per_project,
    }

    with open(output_file, "w") as f:
        json.dump(final_report, f, indent=4)<|MERGE_RESOLUTION|>--- conflicted
+++ resolved
@@ -25,24 +25,15 @@
     compute_pass_to_pass_weighted,
     get_resolution_status,
 )
-<<<<<<< HEAD
-=======
-
->>>>>>> ef57c487
 
 ### MARK - Eval Report Generation
 
 
 def get_eval_report(
-<<<<<<< HEAD
-    eval_sm: Dict, gold_results: Dict, calculate_to_fail: bool = False
-) -> Dict:
-=======
     eval_sm: dict,
     gold_results: dict,
     calculate_to_fail: bool = False
 ) -> dict:
->>>>>>> ef57c487
     """
     Create a report based on failure/pass change from gold results to eval results.
 
@@ -134,11 +125,7 @@
     swe_bench_tasks: str,
     callback: callable = None,
     verbose: bool = False,
-<<<<<<< HEAD
 ) -> Tuple[Dict, Dict]:
-=======
-) -> (dict, dict):
->>>>>>> ef57c487
     """
     Wrapper for getting eval report for a list of evaluation log paths.
 
@@ -153,13 +140,8 @@
     """
     reports_patch_success = {}
     reports_patch_failure = {}
-<<<<<<< HEAD
-    eval_refs = json.load(open(swe_bench_tasks, "r"))
-    eval_refs = {t["instance_id"]: t for t in eval_refs}
-=======
     eval_refs = json.load(open(swe_bench_tasks))
     eval_refs = {t['instance_id']: t for t in eval_refs}
->>>>>>> ef57c487
 
     for eval_log in eval_logs:
         # Remove task instances that do not satisfy callback
@@ -294,18 +276,9 @@
     Returns:
         report_map (dict): map of repo to report
     """
-<<<<<<< HEAD
-    eval_refs = json.load(open(swe_bench_tasks, "r"))
-    eval_refs = [
-        {key: t[key] for key in ["instance_id", "FAIL_TO_PASS", "PASS_TO_PASS"]}
-        for t in eval_refs
-    ]
-    eval_refs = {t["instance_id"]: t for t in eval_refs}
-=======
     eval_refs = json.load(open(swe_bench_tasks))
     eval_refs = [{key: t[key] for key in ["instance_id", "FAIL_TO_PASS", "PASS_TO_PASS"]} for t in eval_refs]
     eval_refs = {t['instance_id']: t for t in eval_refs}
->>>>>>> ef57c487
 
     # Get predictions
     predictions = []
