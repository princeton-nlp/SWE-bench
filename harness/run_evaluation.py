#!/usr/bin/env python3

"""Run evaluation"""
import argparse
import datasets
import hashlib
import json
import logging
import os
import shutil

from constants import (
    KEY_INSTANCE_ID,
    KEY_MODEL,
    KEY_PREDICTION,
)
from datasets import load_dataset
from engine_evaluation import main as eval_engine
from multiprocessing import Pool
from utils import get_instances

logging.basicConfig(
    level=logging.INFO, format="%(asctime)s - %(levelname)s - %(message)s"
)
logger = logging.getLogger("run_evaluation")


def deterministic_hash(input_string: str, length: int = None):
    input_bytes = input_string.encode('utf-8')
    sha256_hash = hashlib.sha256(input_bytes)
    hex_digest = sha256_hash.hexdigest()
    if length is None:
        return hex_digest
    return hex_digest[:length]


def validate_predictions(predictions_path, tasks_ids):
    # Check that predictions file exists
    if not any([predictions_path.endswith(x) for x in [".json", ".jsonl"]]):
        raise ValueError("Predictions path must be .json or .jsonl file")
    predictions = get_instances(predictions_path)
    not_in_tasks = []
    # Check that predictions are correctly formatted
    for pred in predictions:
        if any([x not in pred for x in [KEY_INSTANCE_ID, KEY_MODEL, KEY_PREDICTION]]):
            raise ValueError(f"Every prediction must have {KEY_INSTANCE_ID}, {KEY_MODEL}, and {KEY_PREDICTION} fields")
        if pred[KEY_INSTANCE_ID] not in tasks_ids:
            not_in_tasks.append(pred[KEY_INSTANCE_ID])
    # Check that instance IDs specified by predictions exist
    if len(not_in_tasks) > 0:
        logger.warning(
            "Predictions for the following instance_ids were not "
            + "found in the tasks file and will not be considered: "
            + ", ".join(not_in_tasks)
        )


def main(
    predictions_path: str,
    swe_bench_tasks: str,
    log_dir: str,
    testbed: str,
    conda_link: str,
    log_suffix: str,
    skip_existing: bool,
    timeout: int,
    verbose: bool,
    path_conda: str,
    num_processes: int = -1,
):
    """
    Runs evaluation on predictions for each model/repo/version combination.

    Args:
        predictions_path (str): Path to the predictions file.
        swe_bench_tasks (str): Path to the SWE-bench tasks file OR [dev|test].
        log_dir (str): Path to the directory where logs will be saved.
        testbed (str): Path to the directory where testbeds will be saved.
        skip_existing (bool): Whether to skip evaluations for predictions that already have logs.
        timeout (int): Timeout for each evaluation.
        verbose (bool): Whether to print verbose output.

    Raises:
        ValueError: If log_dir is not a directory, testbed is not a directory, or swe_bench_tasks does not exist.
    """
    # Validate arguments
    if not os.path.exists(log_dir) or not os.path.isdir(log_dir):
        raise ValueError("--log_dir must exist and point at a directory")
    if not os.path.exists(testbed) or not os.path.isdir(testbed):
        raise ValueError("--testbed must exist and point at a directory")

    if not os.path.exists(swe_bench_tasks) and swe_bench_tasks not in ["dev", "test"]:
        raise ValueError("--swe_bench_tasks does not exist OR is not [dev|test]")

    tasks = None
    if os.path.exists(swe_bench_tasks):
        # If local path is provided, load from path
        tasks = json.load(open(os.path.abspath(swe_bench_tasks)))
    else:
        # If dev/test split is provided, load from HuggingFace datasets
        temp = load_dataset('princeton-nlp/SWE-bench', split=swe_bench_tasks)
        assert(temp, datasets.arrow_dataset.Dataset)
        temp = temp.to_dict()
        tasks = []
        for idx in range(len(temp[KEY_INSTANCE_ID])):
            task_instance = {}
            for k in temp.keys():
                task_instance[k] = temp[k][idx]
            tasks.append(task_instance)

    # Verify arguments are formatted correctly
    if not isinstance(tasks, list):
        raise ValueError(f"{swe_bench_tasks} must contain an array of tasks")
    tasks_map = {t[KEY_INSTANCE_ID]: t for t in tasks}
    predictions_path = os.path.abspath(predictions_path)
    validate_predictions(predictions_path, [t[KEY_INSTANCE_ID] for t in tasks])

    # Group predictions by model
    predictions = get_instances(predictions_path)
    map_model_to_predictions = {}
    for p in predictions:
        model = p[KEY_MODEL]
        if model not in map_model_to_predictions:
            map_model_to_predictions[model] = []
        map_model_to_predictions[model].append(p)
    logger.info(f"Found {len(predictions)} predictions across {len(map_model_to_predictions)} model(s) in predictions file")

    # For each model, split predictions by repo + save to folder
    eval_args = []
    temp_dirs = []
    for model, predictions in map_model_to_predictions.items():
        # Group predictions by repository, version
        map_repo_version_to_predictions = {}
        for p in predictions:
            repo = p[KEY_INSTANCE_ID].rsplit("-", 1)[0]
            if repo not in map_repo_version_to_predictions:
                map_repo_version_to_predictions[repo] = {}
            t = tasks_map[p[KEY_INSTANCE_ID]]
            p.update(t)
            version = t["version"]
            if version not in map_repo_version_to_predictions[repo]:
                map_repo_version_to_predictions[repo][version] = []
            map_repo_version_to_predictions[repo][version].append(p)

        # For each model/repo/version, create testbed folder and save predictions
        for repo in map_repo_version_to_predictions:
            for version in map_repo_version_to_predictions[repo]:
                # Create model/repo/version specific testbed folder
                testbed_model_name = model
                if len(testbed_model_name) > 50:
                    # Hash model name for temp_dir path if too long
                    # Issue: https://github.com/conda/conda/issues/12250
                    testbed_model_name = deterministic_hash(testbed_model_name, 10)
                testbed_model_repo_version_dir = os.path.join(
                    testbed, testbed_model_name, repo, version)
                os.makedirs(testbed_model_repo_version_dir, exist_ok=True)

                # Create predictions file for model/repo/version
                file_name = f"{model}_{repo}_{version}_{predictions_path.split('/')[-1]}"
                file_path = os.path.join(testbed_model_repo_version_dir, file_name)
                if file_path.endswith(".jsonl"):
                    file_path = file_path[:-1]

                # Create evaluation args
                args = argparse.Namespace()
                args.log_dir = os.path.join(log_dir, model)
                args.log_suffix = log_suffix
                args.num_workers = 1
                args.predictions_path = file_path
                args.skip_existing = skip_existing
                args.temp_dir = testbed_model_repo_version_dir
                args.timeout = timeout
                args.verbose = verbose
<<<<<<< HEAD
                args.path_conda = path_conda
=======
                args.conda_link = conda_link
>>>>>>> 6c8e9cb3

                # Remove predictions that have already been evaluated
                repo_version_predictions = map_repo_version_to_predictions[repo][version]
                if skip_existing:
                    # Skip logs that already exist
                    predictions_filtered = []
                    for p in repo_version_predictions:
                        log_file_name = f"{p[KEY_INSTANCE_ID]}.{p[KEY_MODEL]}.eval.log"
                        if args.log_suffix is not None:
                            log_file_name = f"{p[KEY_INSTANCE_ID]}.{p[KEY_MODEL]}.{log_suffix}.eval.log"
                        log_file = os.path.join(args.log_dir, log_file_name)
                        if not os.path.exists(log_file):
                            predictions_filtered.append(p)
                    if len(predictions_filtered) == 0:
                        logger.info(f"[{model}/{repo}/{version}] All predictions already exist, skipping")
                        continue
                    else:
                        logger.info(
                            f"[{model}/{repo}/{version}] # of predictions to evaluate: {len(predictions_filtered)} " +
                            f"({len(repo_version_predictions) - len(predictions_filtered)} already evaluated)"
                        )
                        repo_version_predictions = predictions_filtered
                else:
                    logger.info(f"[{model}/{repo}/{version}] # of predictions to evaluate: {len(repo_version_predictions)}")
                
                # Save predictions to file
                with open(file_path, "w") as f:
                    json.dump(repo_version_predictions, f, indent=4)

                eval_args.append(args)
                temp_dirs.append(testbed_model_repo_version_dir)

    if len(eval_args) == 0:
        logger.info("No predictions to evaluate")
        return

    # Run evaluation on each model/repo
    num_processes = min(len(eval_args), num_processes) if num_processes > 0 else len(eval_args)
    try:
        if num_processes == 1:
            for args in eval_args:
                eval_engine(args)
        else:
            pool = Pool(processes=num_processes)
            pool.map(eval_engine, eval_args)
            pool.close()
            pool.join()
    finally:
        # Clean up
        for temp_dir in temp_dirs:
            shutil.rmtree(temp_dir)


if __name__ == "__main__":
    parser = argparse.ArgumentParser(description=__doc__)
    parser.add_argument("--predictions_path", type=str, help="Path to predictions file (must be .json)", required=True)
    parser.add_argument("--log_dir", type=str, help="Path to log directory", required=True)
    parser.add_argument("--swe_bench_tasks", type=str, help="Path to SWE-bench task instances file", required=True)
    parser.add_argument("--testbed", type=str, help="Path to testbed directory", required=True)
    parser.add_argument("--conda_link", type=str, default=None, help="(Optional) URL to conda installation to use")
    parser.add_argument("--log_suffix", type=str, help="(Optional) Suffix to append to log file names", default=None)
    parser.add_argument("--skip_existing", action="store_true", help="(Optional) Skip existing logs")
    parser.add_argument("--timeout", type=int, help="(Optional) Timeout in seconds (default: 900)", default=900)
    parser.add_argument("--verbose", action="store_true", help="(Optional) Verbose mode")
    parser.add_argument("--num_processes", type=int, help="(Optional) Number of processes to use.", default=-1)
    parser.add_argument("--path_conda", type=str, help="(Optional) Path to miniconda3 or anaconda installation")

    args = parser.parse_args()
    logger.propagate = args.verbose
    main(**vars(args))<|MERGE_RESOLUTION|>--- conflicted
+++ resolved
@@ -171,11 +171,7 @@
                 args.temp_dir = testbed_model_repo_version_dir
                 args.timeout = timeout
                 args.verbose = verbose
-<<<<<<< HEAD
                 args.path_conda = path_conda
-=======
-                args.conda_link = conda_link
->>>>>>> 6c8e9cb3
 
                 # Remove predictions that have already been evaluated
                 repo_version_predictions = map_repo_version_to_predictions[repo][version]
